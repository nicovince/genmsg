--- conflicted
+++ resolved
@@ -214,44 +214,27 @@
             out += "#pragma pack(push, 1)\n"
             out += "typedef struct {\n"
 
-<<<<<<< HEAD
             for f in self.fields:
                 array_suffix = ""
-                if "[]" in f.field_type:
-                    # TODO: compute size of previous elements and remove it from array size
-                    array_suffix = "[255]"
-                if f.is_array() and f.array_len:
-                    array_suffix = "[%d]" % (f.array_len)
+                if f.is_ctype():
+                    type_str = f.get_base_type()
+                else:
+                    type_str = "%s_t" % (f.get_base_type())
+                if f.is_array():
+                    if not(f.array_len > 0):
+                        # TODO: compute size of previous elements and remove it from array size
+                        array_suffix = "[255]"
+                    else:
+                        array_suffix = "[%d]" % (f.array_len)
 
                 out += "%s%s %s%s; /* %s */\n" % (indent*" ",
-                                                  f.field_type.replace("[]", ""),
+                                                  type_str,
                                                   f.name, array_suffix, f.desc)
 
             out += "} %s_t;\n" % (self.name)
             out += "#pragma pack(pop)\n"
         else:
             out += "/* No Fields for this message */\n"
-=======
-        for f in self.fields:
-            array_suffix = ""
-            if f.is_ctype():
-                type_str = f.get_base_type()
-            else:
-                type_str = "%s_t" % (f.get_base_type())
-            if f.is_array():
-                if not(f.array_len > 0):
-                    # TODO: compute size of previous elements and remove it from array size
-                    array_suffix = "[255]"
-                else:
-                    array_suffix = "[%d]" % (f.array_len)
-
-            out += "%s%s %s%s; /* %s */\n" % (indent*" ",
-                                              type_str,
-                                              f.name, array_suffix, f.desc)
-
-        out += "} %s_t;\n" % (self.name)
-        out += "#pragma pack(pop)\n"
->>>>>>> 7a11f8e0
 
         out += "\n"
         # indent to requested level
